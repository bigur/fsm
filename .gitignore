# Файлы python
*.pyc
__pycache__
<<<<<<< HEAD

# IDE и редакторы
.vscode
*.swp

# Файлы сборки пакета
/.pybuild
/debian/python3-bigur-fsm
/debian/.debhelper
/debian/*.log
/debian/*.debhelper
/debian/*.substvars
/debian/files

# Файлы .egg-info
/bigur_fsm.egg-info
=======

# vscode
/.vscode

# Папка egg-info
/bigur_fsm.egg-info

# Кеш mypy
/.mypy_cache

# Кеш pytest
/.pytest_cache
>>>>>>> 0557f2c5
<|MERGE_RESOLUTION|>--- conflicted
+++ resolved
@@ -1,7 +1,6 @@
 # Файлы python
 *.pyc
 __pycache__
-<<<<<<< HEAD
 
 # IDE и редакторы
 .vscode
@@ -18,17 +17,9 @@
 
 # Файлы .egg-info
 /bigur_fsm.egg-info
-=======
-
-# vscode
-/.vscode
-
-# Папка egg-info
-/bigur_fsm.egg-info
 
 # Кеш mypy
 /.mypy_cache
 
 # Кеш pytest
-/.pytest_cache
->>>>>>> 0557f2c5
+/.pytest_cache